--- conflicted
+++ resolved
@@ -27,20 +27,17 @@
 	SecretsDir string `json:"secrets_dir"`
 	Issuer2FA  string `json:"issuer_2fa"`
 
-<<<<<<< HEAD
 	RTPProxyAddr string `json:"rtp_proxy_addr"`
 	RTPProxyPort string `json:"rtp_proxy_port"`
 
 	StaticJitterBuffer       bool    `json:"jitter_buffer"`  
 	JitterBufferPlaybackRate string  `json:"playback_rate"`
-=======
 	// MQTT Configuration for satellite transcriptions
 	MQTTHost     string `json:"mqtt_host"`
 	MQTTPort     string `json:"mqtt_port"`
 	MQTTUsername string `json:"mqtt_username"`
 	MQTTPassword string `json:"mqtt_password"`
 	MQTTEnabled  bool   `json:"mqtt_enabled"`
->>>>>>> 25245927
 }
 
 
@@ -134,7 +131,6 @@
 		}
 	}
 
-<<<<<<< HEAD
 	if os.Getenv("RTP_PROXY_ADDR") != "" {
 		Config.RTPProxyAddr = os.Getenv("RTP_PROXY_ADDR")
 	} else {
@@ -155,7 +151,6 @@
 		Config.JitterBufferPlaybackRate = os.Getenv("PLAYBACK_RATE")
 	}
 
-=======
 	// set MQTT configuration for satellite transcriptions
 	if os.Getenv("SATELLITE_MQTT_HOST") != "" {
 		Config.MQTTHost = os.Getenv("SATELLITE_MQTT_HOST")
@@ -181,5 +176,4 @@
 
 	// Enable MQTT only if we have at least username and password
 	Config.MQTTEnabled = Config.MQTTUsername != "" && Config.MQTTPassword != ""
->>>>>>> 25245927
 }